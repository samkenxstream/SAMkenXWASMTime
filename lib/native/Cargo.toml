--- conflicted
+++ resolved
@@ -11,11 +11,7 @@
 name = "cton_native"
 
 [dependencies]
-<<<<<<< HEAD
-cretonne = { path = "../cretonne", version = "0.1.0", default-features = false }
-=======
-cretonne = { path = "../cretonne", version = "0.3.4" }
->>>>>>> 11eddafe
+cretonne = { path = "../cretonne", version = "0.3.4", default-features = false }
 
 [target.'cfg(any(target_arch = "x86", target_arch = "x86_64"))'.dependencies]
 raw-cpuid = "3.0.0"
